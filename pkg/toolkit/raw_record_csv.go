--- conflicted
+++ resolved
@@ -69,13 +69,8 @@
 			return nil, fmt.Errorf("error parsing csv record: %w", err)
 		}
 	}
-<<<<<<< HEAD
-	if idx > len(rr.Data) || idx < 0 {
-		return nil, fmt.Errorf("column with idx=%d is not found", idx)
-=======
 	if idx > rr.size || idx < 0 {
 		return nil, fmt.Errorf("attribute with idx=%d is not found", idx)
->>>>>>> 4cf28646
 	}
 	var ok bool
 	if len(rr.originalIdxToOrdered) > 0 {
@@ -94,13 +89,8 @@
 }
 
 func (rr *RawRecordCsv) SetColumn(idx int, v *RawValue) error {
-<<<<<<< HEAD
-	if idx > len(rr.Data) || idx < 0 {
-		return fmt.Errorf("column with idx=%d is not found", idx)
-=======
 	if idx > rr.size || idx < 0 {
 		return fmt.Errorf("attribute with idx=%d is not found", idx)
->>>>>>> 4cf28646
 	}
 	var ok bool
 	if len(rr.originalIdxToOrdered) > 0 {
