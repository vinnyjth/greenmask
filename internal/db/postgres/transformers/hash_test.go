--- conflicted
+++ resolved
@@ -157,12 +157,7 @@
 	)
 	require.NoError(t, err)
 	require.Empty(t, warnings)
-<<<<<<< HEAD
-
-	r, err := transformer.Transformer.Transform(
-=======
 	r, err := transformer.Transform(
->>>>>>> 7f7f6a68
 		context.Background(),
 		record,
 	)
@@ -178,12 +173,6 @@
 func TestHashTransformer_Transform_multiple_iterations(t *testing.T) {
 	columnValue := toolkit.ParamsValue("data")
 
-<<<<<<< HEAD
-	originalValue = "123asdasdasdaasdlmaklsdmklamsdlkmalksdmlkamsdlkmalkdmlkasds"
-	expectedValue = toolkit.NewValue("kZsJbWbVoBGMqniHTCzU6fJrxQdlfeqhYIUxOo3JniA=", false)
-	_, record = getDriverAndRecord(attrName, originalValue)
-	r, err = transformer.Transformer.Transform(
-=======
 	params := map[string]toolkit.ParamsValue{
 		"column":   toolkit.ParamsValue("data"),
 		"function": toolkit.ParamsValue("sha1"),
@@ -192,7 +181,6 @@
 	// Check that internal buffers wipes correctly without data lost
 	driver, record := getDriverAndRecord(string(params["column"]), original)
 	transformer, warnings, err := HashTransformerDefinition.Instance(
->>>>>>> 7f7f6a68
 		context.Background(),
 		driver, params,
 		nil,
