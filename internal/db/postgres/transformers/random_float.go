--- conflicted
+++ resolved
@@ -101,12 +101,7 @@
 	var columnName, engine string
 	var minVal, maxVal float64
 	var keepNull, dynamicMode bool
-<<<<<<< HEAD
 	var decimal int
-	floatSize := 8
-=======
-	var precision int
->>>>>>> 1c7156ba
 
 	columnParam := parameters["column"]
 	minParam := parameters["min"]
